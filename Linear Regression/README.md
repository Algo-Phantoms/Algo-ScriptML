--- conflicted
+++ resolved
@@ -1,5 +1,5 @@
-<<<<<<< HEAD
-# Using the script
+
+Using the script
 
 ## import the module
 
@@ -14,7 +14,6 @@
 ## predict the model
 
 >y_pred = linearReg_model.predict(x_test)
-=======
  ## Regression:
 
 Firstly let’s see what's regression.  Regression is a technique for predicting a goal value using independent predictors. This method is primarily used for forecasting and determining cause and effect relationships among variables. The number of independent variables and the form of relationship between the independent and dependent variables is the key points that cause the differences in regression techniques.
@@ -64,5 +63,4 @@
 The partial derivates are the gradient descent and are used to update the value of a0 and a1
 
 For more clear perspective you can also go through the following video:
-https://www.youtube.com/watch?v=E5RjzSK0fvY
->>>>>>> 5ccc6043
+https://www.youtube.com/watch?v=E5RjzSK0fvY